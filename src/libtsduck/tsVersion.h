//----------------------------------------------------------------------------
//
// TSDuck - The MPEG Transport Stream Toolkit
// Copyright (c) 2005-2018, Thierry Lelegard
// All rights reserved.
//
// Redistribution and use in source and binary forms, with or without
// modification, are permitted provided that the following conditions are met:
//
// 1. Redistributions of source code must retain the above copyright notice,
//    this list of conditions and the following disclaimer.
// 2. Redistributions in binary form must reproduce the above copyright
//    notice, this list of conditions and the following disclaimer in the
//    documentation and/or other materials provided with the distribution.
//
// THIS SOFTWARE IS PROVIDED BY THE COPYRIGHT HOLDERS AND CONTRIBUTORS "AS IS"
// AND ANY EXPRESS OR IMPLIED WARRANTIES, INCLUDING, BUT NOT LIMITED TO, THE
// IMPLIED WARRANTIES OF MERCHANTABILITY AND FITNESS FOR A PARTICULAR PURPOSE
// ARE DISCLAIMED. IN NO EVENT SHALL THE COPYRIGHT OWNER OR CONTRIBUTORS BE
// LIABLE FOR ANY DIRECT, INDIRECT, INCIDENTAL, SPECIAL, EXEMPLARY, OR
// CONSEQUENTIAL DAMAGES (INCLUDING, BUT NOT LIMITED TO, PROCUREMENT OF
// SUBSTITUTE GOODS OR SERVICES; LOSS OF USE, DATA, OR PROFITS; OR BUSINESS
// INTERRUPTION) HOWEVER CAUSED AND ON ANY THEORY OF LIABILITY, WHETHER IN
// CONTRACT, STRICT LIABILITY, OR TORT (INCLUDING NEGLIGENCE OR OTHERWISE)
// ARISING IN ANY WAY OUT OF THE USE OF THIS SOFTWARE, EVEN IF ADVISED OF
// THE POSSIBILITY OF SUCH DAMAGE.
//
//----------------------------------------------------------------------------
//!
//!  @file
//!  Version identification of TSDuck.
//!
//----------------------------------------------------------------------------

#pragma once
//!
//! TSDuck major version.
//!
#define TS_VERSION_MAJOR 3
//!
//! TSDuck minor version.
//!
#define TS_VERSION_MINOR 15
//!
//! TSDuck commit number (automatically updated by Git hooks).
//!
<<<<<<< HEAD
#define TS_COMMIT 991
=======
#define TS_COMMIT 990
>>>>>>> 25509590
<|MERGE_RESOLUTION|>--- conflicted
+++ resolved
@@ -44,8 +44,4 @@
 //!
 //! TSDuck commit number (automatically updated by Git hooks).
 //!
-<<<<<<< HEAD
-#define TS_COMMIT 991
-=======
-#define TS_COMMIT 990
->>>>>>> 25509590
+#define TS_COMMIT 992